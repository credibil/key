--- conflicted
+++ resolved
@@ -10,6 +10,7 @@
 use std::future::Future;
 use std::str::FromStr;
 
+use anyhow::{Result, anyhow, bail};
 use anyhow::{Result, anyhow, bail};
 use base64ct::{Base64UrlUnpadded, Encoding};
 use ecdsa::signature::Verifier as _;
@@ -52,12 +53,16 @@
 pub async fn decode<Fut, T>(
     compact_jws: &str, jwk_resolver: impl Fn(String) -> Fut,
 ) -> Result<Jwt<T>>
+pub async fn decode<Fut, T>(
+    compact_jws: &str, jwk_resolver: impl Fn(String) -> Fut,
+) -> Result<Jwt<T>>
 where
     T: DeserializeOwned + Send,
     Fut: Future<Output = Result<PublicKeyJwk>> + Send,
 {
     tracing::debug!("decode");
     compact_jws.parse::<Jws>()?.verify(jwk_resolver).await
+    compact_jws.parse::<Jws>()?.verify(jwk_resolver).await
 }
 
 /// JWS definition.
@@ -73,10 +78,7 @@
 
 impl Jws {
     /// Returns a new JWS builder.
-<<<<<<< HEAD
-    #[must_use]
-=======
->>>>>>> 09da0f80
+    #[must_use]
     pub fn builder() -> JwsBuilder<NoPayload, NoSigners> {
         JwsBuilder::new()
     }
@@ -86,7 +88,9 @@
     /// # Errors
     /// TODO: document errors
     pub async fn verify<Fut, T>(&self, jwk_resolver: impl Fn(String) -> Fut) -> Result<Jwt<T>>
+    pub async fn verify<Fut, T>(&self, jwk_resolver: impl Fn(String) -> Fut) -> Result<Jwt<T>>
     where
+        T: DeserializeOwned + Send,
         T: DeserializeOwned + Send,
         Fut: Future<Output = Result<PublicKeyJwk>> + Send,
     {
@@ -101,9 +105,23 @@
             let sig = Base64UrlUnpadded::decode_vec(&signature.signature)?;
 
             let public_jwk = jwk_resolver(kid.to_string()).await?;
+            let public_jwk = jwk_resolver(kid.to_string()).await?;
             public_jwk.verify(&format!("{header}.{}", self.payload), &sig)?;
         }
 
+        let claims = Base64UrlUnpadded::decode_vec(&self.payload)
+            .map_err(|e| anyhow!("issue decoding claims: {e}"))?;
+        let claims = serde_json::from_slice(&claims)
+            .map_err(|e| anyhow!("issue deserializing claims:{e}"))?;
+
+        let Some(signature) = self.signatures.first() else {
+            bail!("no signature found");
+        };
+
+        Ok(Jwt {
+            header: signature.protected.clone(),
+            claims,
+        })
         let claims = Base64UrlUnpadded::decode_vec(&self.payload)
             .map_err(|e| anyhow!("issue decoding claims: {e}"))?;
         let claims = serde_json::from_slice(&claims)
@@ -130,6 +148,9 @@
             bail!("no signature found");
         };
 
+        let header_bytes = serde_json::to_vec(&signature.protected)?;
+
+        let header = Base64UrlUnpadded::encode_string(&header_bytes);
         let header_bytes = serde_json::to_vec(&signature.protected)?;
 
         let header = Base64UrlUnpadded::encode_string(&header_bytes);
@@ -161,6 +182,28 @@
 impl Display for Jws {
     fn fmt(&self, f: &mut Formatter<'_>) -> fmt::Result {
         write!(f, "{}", self.encode().unwrap())
+    // /// Extracts the signer's DID from the `kid` of the first JWS signature.
+    // ///
+    // /// # Errors
+    // /// LATER: Add errors
+    // pub fn did(&self) -> Result<String> {
+    //     let Some(kid) = self.signatures[0].protected.kid() else {
+    //         return Err(anyhow!("Invalid `kid`"));
+    //     };
+    //     let Some(did) = kid.split('#').next() else {
+    //         return Err(anyhow!("Invalid DID"));
+    //     };
+    //     Ok(did.to_owned())
+    // }
+}
+
+use std::fmt;
+use std::fmt::Display;
+use std::fmt::Formatter;
+
+impl Display for Jws {
+    fn fmt(&self, f: &mut Formatter<'_>) -> fmt::Result {
+        write!(f, "{}", self.encode().unwrap())
     }
 }
 
